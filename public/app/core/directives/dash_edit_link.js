--- conflicted
+++ resolved
@@ -72,14 +72,10 @@
               var urlParams = $location.search();
               if (options.editview === urlParams.editview) {
                 delete urlParams.editview;
-<<<<<<< HEAD
 
                 // even though we always are in apply phase here
                 // some angular bug is causing location search updates to
                 // not happen always so this is a hack fix or that
-=======
-                // hack for consistently updating url
->>>>>>> ebcbcdc2
                 setTimeout(function() {
                   $rootScope.$apply(function() {
                     $location.search(urlParams);
