--- conflicted
+++ resolved
@@ -51,15 +51,10 @@
         <td><span class="ellipsis">{{user.email}}</span></td>
         <td>{{user.lastSeenAtAge}}</td>
         <td>
-<<<<<<< HEAD
           <div class="gf-form-select-wrapper width-12">
-            <select type="text" ng-model="user.role" class="gf-form-input" ng-options="f for f in ['Viewer', 'Editor', 'Read Only Editor', 'Admin']" ng-change="ctrl.updateOrgUser(user)">
+            <select type="text" ng-model="user.role" class="gf-form-input" ng-options="f for f in ['Viewer', 'Editor', 'Admin']" ng-change="ctrl.updateOrgUser(user)">
             </select>
           </div>
-=======
-          <select type="text" ng-model="user.role" class="input-medium" ng-options="f for f in ['Viewer', 'Editor', 'Admin']" ng-change="ctrl.updateOrgUser(user)">
-          </select>
->>>>>>> 35106537
         </td>
         <td>
           <a ng-click="ctrl.removeUser(user)" class="btn btn-danger btn-mini">
